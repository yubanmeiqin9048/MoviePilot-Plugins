{
    "AutoSignIn": {
        "name": "站点自动签到",
        "description": "自动模拟登录、签到站点。",
        "labels": "站点",
        "version": "2.4.2",
        "icon": "signin.png",
        "author": "thsrite",
        "level": 2,
        "history": {
            "v2.4.2": "修复PT时间签到失败问题",
            "v2.4.1": "修复海胆签到失败问题",
            "v2.4": "适配m-team Api地址变化",
            "v2.3.2": "修复YemaPT登录失败，支持YemaPT自动签到",
            "v2.3.1": "修复签到报错问题",
            "v2.3": "优化模拟登录逻辑，支持YemaPT模拟登录",
            "v2.2": "适配馒头最新变化，需要升级至v1.8.5+版本且维护好Authorization",
            "v2.1": "增强API安全性",
            "v2.0": "站点签到时更新站点使用统计信息，需要主程序升级至v1.8.3+版本",
            "v1.9": "支持馒头新架构自动签到"
        }
    },
    "CustomSites": {
        "name": "自定义站点",
        "description": "增加自定义站点为签到和统计使用。",
        "labels": "站点",
        "version": "1.0",
        "icon": "world.png",
        "author": "lightolly",
        "level": 2,
        "v2": true
    },
    "SiteStatistic": {
        "name": "站点数据统计",
        "description": "自动统计和展示站点数据。",
        "labels": "站点,仪表板",
        "version": "4.0.1",
        "icon": "statistic.png",
        "author": "lightolly",
        "level": 2,
        "history": {
            "v4.0.1": "修复PTT的魔力值统计",
            "v4.0": "修复插件数据页异常",
            "v3.9.3": "修复PTT的用户等级统计",
            "v3.9.2": "修复YemaPT的上传下载统计错误",
            "v3.9.1": "修复mteam域名地址",
            "v3.9": "修复YemaPT站点数据统计",
            "v3.8": "适配m-team Api地址变化",
            "v3.7": "修复观众做种数据统计",
            "v3.6": "支持站点数据统计刷新后触发插件事件",
            "v3.5": "站点数据统计支持YemaPT",
            "v3.4": "修复馒头站点数据统计",
            "v3.3": "支持选择仪表板组件规格",
            "v3.2": "支持在仪表板中显示站点统计信息，需要主程序升级至v1.8.7+版本",
            "v3.1": "修复观众无法统计做总数和做种体积的bug",
            "v3.0": "适配馒头数据统计，需要升级至v1.8.5+版本，且在站点信息中维护好API Key",
            "v2.9": "增强API安全性",
            "v2.8": "修复馒头未读消息统计",
            "v2.7": "修复憨憨种子信息只统计第一页的问题，增加移除失效统计选项",
            "v2.6": "支持馒头新架构数据统计"
        }
    },
    "SiteRefresh": {
        "name": "站点自动更新",
        "description": "使用浏览器模拟登录站点获取Cookie和UA。",
        "labels": "站点",
        "version": "1.2",
        "icon": "Chrome_A.png",
        "author": "thsrite",
        "level": 2,
        "v2": true
    },
    "DoubanSync": {
        "name": "豆瓣想看",
        "description": "同步豆瓣想看数据，自动添加订阅。",
        "labels": "订阅",
        "version": "1.9.1",
        "icon": "douban.png",
        "author": "jxxghp",
        "level": 2,
        "v2": true,
        "history": {
            "v1.9.1": "修复版本兼容问题",
            "v1.9": "请求豆瓣RSS时增加请求头",
            "v1.8": "不同步在看条目",
            "v1.7": "增强API安全性",
            "v1.6": "同步历史记录支持手动删除，需要主程序升级至v1.8.4+版本",
            "v1.5": "豆瓣信息识别后直接添加订阅，不进行搜索下载"
        }
    },
    "DirMonitor": {
        "name": "目录监控",
        "description": "监控目录文件发生变化时实时整理到媒体库。",
        "labels": "文件整理",
        "version": "2.4",
        "icon": "directory.png",
        "author": "jxxghp",
        "level": 1,
        "history": {
            "v2.4": "修复目录监控不使用ChatGPT辅助识别问题",
            "v2.3": "特殊场景下补充转移成功历史记录",
            "v2.2": "更新目录设置说明",
            "v2.1": "增加了元数据刮削开关，升级后需要手动打开，否则默认不刮削",
            "v2.0": "增强API安全性",
            "v1.9": "修复目录监控不能正确获取下载历史记录进行识别的问题"
        }
    },
    "ChineseSubFinder": {
        "name": "ChineseSubFinder",
        "description": "整理入库时通知ChineseSubFinder下载字幕。",
        "labels": "字幕",
        "version": "1.1",
        "icon": "chinesesubfinder.png",
        "author": "jxxghp",
        "level": 1
    },
    "DoubanRank": {
        "name": "豆瓣榜单订阅",
        "description": "监控豆瓣热门榜单，自动添加订阅。",
        "labels": "订阅",
        "version": "1.9.1",
        "icon": "movie.jpg",
        "author": "jxxghp",
        "level": 2,
        "v2": true,
        "history": {
            "v1.9.1": "优化媒体类型的判断处理",
            "v1.9": "增强API安全性",
            "v1.8": "订阅历史记录支持手动删除，需要主程序升级至v1.8.4+版本"
        }
    },
    "LibraryScraper": {
        "name": "媒体库刮削",
        "description": "定时对媒体库进行刮削，补齐缺失元数据和图片。",
        "labels": "刮削",
        "version": "1.5",
        "icon": "scraper.png",
        "author": "jxxghp",
        "level": 1,
        "history": {
            "v1.5": "修复未获取fanart图片的问题",
            "v1.4.1": "修复nfo文件读取失败时任务中断问题"
        }
    },
    "TorrentRemover": {
        "name": "自动删种",
        "description": "自动删除下载器中的下载任务。",
        "labels": "做种",
        "version": "1.2.2",
        "icon": "delete.jpg",
        "author": "jxxghp",
        "level": 2
    },
    "MediaSyncDel": {
        "name": "媒体文件同步删除",
        "description": "同步删除历史记录、源文件和下载任务。",
        "labels": "文件整理",
        "version": "1.7.1",
        "icon": "mediasyncdel.png",
        "author": "thsrite",
        "level": 1,
        "history": {
            "v1.7.1": "修复删除剧集辅种失败报错问题",
            "v1.7": "修复重新整理被一并删除问题",
            "v1.6": "修复删除辅种",
            "v1.5": "支持手动删除订阅历史记录（本次更新之后的历史）"
        }
    },
    "CustomHosts": {
        "name": "自定义Hosts",
        "description": "修改系统hosts文件，加速网络访问。",
        "labels": "网络",
        "version": "1.2",
        "icon": "hosts.png",
        "author": "thsrite",
        "level": 1,
        "v2": true,
        "history": {
            "v1.2": "支持写入注释",
            "v1.1": "关闭插件时自动恢复系统hosts"
        }
    },
    "SpeedLimiter": {
        "name": "播放限速",
        "description": "外网播放媒体库视频时，自动对下载器进行限速。",
        "labels": "网络",
        "version": "1.3",
        "icon": "Librespeed_A.png",
        "author": "Shurelol",
        "level": 1,
        "history": {
            "v1.3": "修复bug；增加预留带宽设置",
            "v1.2.1": "修复多下载器时限速比例计算错误问题",
            "v1.2": "增加不限速路径配置，以应对网盘直链播放的情况"
        }
    },
    "CloudflareSpeedTest": {
        "name": "Cloudflare IP优选",
        "description": "🌩 测试 Cloudflare CDN 延迟和速度，自动优选IP。",
        "labels": "网络,站点",
        "version": "1.4",
        "icon": "cloudflare.jpg",
        "author": "thsrite",
        "level": 1,
        "v2": true,
        "history": {
            "v1.4": "修复立即运行一次",
            "v1.3": "调整插件开启状态判断条件",
            "v1.2": "增强API安全性"
        }
    },
    "BestFilmVersion": {
        "name": "收藏洗版",
        "description": "Jellyfin/Emby/Plex点击收藏电影后，自动订阅洗版。",
        "labels": "订阅",
        "version": "2.2",
        "icon": "like.jpg",
        "author": "wlj",
        "level": 2,
        "history": {
            "v2.3": "修复定时任务运行问题，Jellyfin的Webhook需要主程序大于1.8.7才能正常订阅。",
            "v2.2": "修复运行报错问题"
        }
    },
    "MediaServerMsg": {
        "name": "媒体库服务器通知",
        "description": "发送Emby/Jellyfin/Plex服务器的播放、入库等通知消息。",
        "labels": "消息通知,媒体库",
        "version": "1.3",
        "icon": "mediaplay.png",
        "author": "jxxghp",
        "level": 1,
        "history": {
            "v1.3": "兼容处理Emby部分客户端暂停重复推送停止播放webhook的场景",
            "v1.2": "播放通知增加超链接跳转（需要v1.9.4+）"
        }
    },
    "MediaServerRefresh": {
        "name": "媒体库服务器刷新",
        "description": "入库后自动刷新Emby/Jellyfin/Plex服务器海报墙。",
        "labels": "媒体库",
        "version": "1.2",
        "icon": "refresh2.png",
        "author": "jxxghp",
        "level": 1
    },
    "WebHook": {
        "name": "Webhook",
        "description": "事件发生时向第三方地址发送请求。",
        "version": "1.1",
        "icon": "webhook.png",
        "author": "jxxghp",
        "level": 1,
        "v2": true,
        "history": {
            "v1.1": "兼容MoviePilot V2 版本",
            "v1.0": "新增Webhook插件，支持事件发生时向第三方地址发送请求"
        }
    },
    "ChatGPT": {
        "name": "ChatGPT",
        "description": "消息交互支持与ChatGPT对话。",
        "labels": "消息通知,识别",
        "version": "1.3",
        "icon": "Chatgpt_A.png",
        "author": "jxxghp",
        "level": 1
    },
    "NAStoolSync": {
        "name": "历史记录同步",
        "description": "同步NAStool历史记录、下载记录、插件记录到MoviePilot。",
        "version": "1.0",
        "icon": "Nastools_A.png",
        "author": "thsrite",
        "level": 1
    },
    "MessageForward": {
        "name": "消息转发",
        "description": "根据正则转发通知到其他WeChat应用。",
        "labels": "消息通知",
        "version": "1.1",
        "icon": "forward.png",
        "author": "thsrite",
        "level": 1
    },
    "AutoBackup": {
        "name": "自动备份",
        "description": "自动备份数据和配置文件。",
        "labels": "系统设置",
        "version": "1.3",
        "icon": "Time_machine_B.png",
        "author": "thsrite",
        "level": 1,
        "history": {
            "v1.3": "去除已废弃的环境变量引用",
            "v1.2": "增强API安全性"
        }
    },
    "IYUUAutoSeed": {
        "name": "IYUU自动辅种",
        "description": "基于IYUU官方Api实现自动辅种。",
        "labels": "做种,IYUU",
        "version": "1.9.6",
        "icon": "IYUU.png",
        "author": "jxxghp",
        "level": 2,
        "history": {
            "v1.9.6": "调整IYUU最新域名",
            "v1.9.5": "Revert qBittorrent跳检之后自动开始",
            "v1.9.4": "修复qBittorrent辅种后不会自动开始做种",
            "v1.9.3": "修复Monika因缺少rsskey，种子下载失败的问题",
            "v1.9.2": "适配馒头使用API下载种子",
            "v1.9.1": "支持自定义辅种的种子分类",
            "v1.9": "支持自定义辅种后标签，支持将站点名作为标签",
            "v1.8.2": "qBittorrent 支持跳过校验",
            "v1.8.1": "判断辅种失败的情况下，是否是由于token未进行站点绑定导致的",
            "v1.8": "适配新版本IYUU开发版",
            "v1.7": "适配馒头最新变化，需要升级至v1.8.5+版本且维护好Authorization",
            "v1.6": "增加不辅种小体积种子功能",
            "v1.5": "支持馒头新架构辅种"
        }
    },
    "CrossSeed": {
        "name": "青蛙辅种助手",
        "description": "参考ReseedPuppy和IYUU辅种插件实现自动辅种，支持站点：青蛙、AGSVPT、麒麟、UBits、聆音、憨憨等。",
        "labels": "做种",
        "version": "2.3",
        "icon": "qingwa.png",
        "author": "233@qingwa",
        "level": 2,
        "history": {
            "v2.2": "站点停用后会同步暂停对该站点的辅种",
            "v2.3": "站点辅种支持代理"
        }
    },
    "VCBAnimeMonitor": {
        "name": "整理VCB动漫压制组作品",
        "description": "一款辅助整理&提高识别VCB-Stuido动漫压制组作品的插件",
        "labels": "文件整理,识别",
        "version": "1.8.2.1",
        "icon": "vcbmonitor.png",
        "author": "pixel@qingwa",
        "level": 2,
        "history": {
            "v1.8.2.1": "修复日志输出&同步目录监控插件功能",
            "v1.8.2": "提高识别率",
            "v1.8.1": "重构插件，测试版",
            "v1.8": "增加了元数据刮削开关，升级后需要手动打开，否则默认不刮削",
            "v1.7.1": "修复偶尔安装失败问题"
        }
    },
    "TorrentTransfer": {
        "name": "自动转移做种",
        "description": "定期转移下载器中的做种任务到另一个下载器。",
        "labels": "做种",
        "version": "1.6",
        "icon": "seed.png",
        "author": "jxxghp",
        "level": 2,
        "history": {
            "v1.6": "支持根据种子类别进行转移，并允许修改转移后的默认标签",
            "v1.5": "修复在转移时只保留了第一个tracker，导致红种问题。此修复确保保留所有的tracker，以提高在不同网络条件下的可达性",
            "v1.4": "支持自动删除源下载器在目的下载器中存在的种子"
        }
    },
    "RssSubscribe": {
        "name": "自定义订阅",
        "description": "定时刷新RSS报文，识别内容后添加订阅或直接下载。",
        "labels": "订阅",
        "version": "1.5",
        "icon": "rss.png",
        "author": "jxxghp",
        "level": 2,
        "history": {
            "v1.5": "支持按种子大小过滤种子",
            "v1.4": "修复剧集本地是否存在的判断错误问题",
            "v1.3": "支持手动删除订阅历史记录"
        }
    },
    "SyncDownloadFiles": {
        "name": "下载器文件同步",
        "description": "同步下载器的文件信息到数据库，删除文件时联动删除下载任务。",
        "labels": "下载管理",
        "version": "1.1.1",
        "icon": "Youtube-dl_A.png",
        "author": "thsrite",
        "level": 1,
        "history": {
            "v1.1.1": "修复时区问题导致的上次同步后8h内的种子不同步的问题"
        }
    },
    "BrushFlow": {
        "name": "站点刷流",
        "description": "自动托管刷流，将会提高对应站点的访问频率。",
        "labels": "刷流,仪表板",
        "version": "3.8",
        "icon": "brush.jpg",
        "author": "jxxghp,InfinityPacer",
        "level": 2,
        "history": {
            "v3.8": "添加自动归档记录天数配置项，支持定时归档已删除数据",
            "v3.7": "下载数量调整为仅获取刷流标签种子并修复了一些细节问题",
            "v3.6": "优化检查服务中的时间管控",
            "v3.5": "移除「删种排除MoviePilot任务」配置项（请使用「删除排除标签」替代），完善刷流任务触发插件事件相关逻辑（联动H&R助手）",
            "v3.4": "移除「记录更多日志」配置项并调整为DEBUG日志，支持「删除排除标签」配置项，增加刷流任务时支持触发插件事件（联动H&R助手）",
            "v3.3": "支持QB删除种子时强制汇报Tracker，站点独立配置增加「站点全局H&R」配置项",
            "v3.2": "支持推送QB种子时启用「先下载首尾文件块」选项",
            "v3.1": "支持仪表板显示站点刷流数据，需要主程序升级v1.8.7+版本",
            "v3.0": "优化不同站点刷流到相同种子的逻辑，修复数据页滚动闪烁，部分日志优化",
            "v2.9": "优化动态删除消息推送，优化配置页UI显示及部分配置项，支持配置种子分类以及开启自动分类管理，取消单独适配站点时区逻辑，可通过配置项「pubtime」自行适配",
            "v2.8": "优化UI显示以及提升性能",
            "v2.7": "动态删除种子规则调整（请注意查阅插件文档），站点独立配置样式优化、日志优化，修复部分配置项无法配置小数的问题，修复部分场景可能导致重复下载的问题",
            "v2.6": "修复排除订阅功能",
            "v2.5": "增加H&R做种时间、下载器监控配置项，刷流前置条件逻辑调整，代理下载种子默认为关闭"
        }
    },
    "DownloadingMsg": {
        "name": "下载进度推送",
        "description": "定时推送正在下载进度。",
        "labels": "消息通知,下载管理",
        "version": "1.1",
        "icon": "downloadmsg.png",
        "author": "thsrite",
        "level": 2,
        "v2": true
    },
    "AutoClean": {
        "name": "定时清理媒体库",
        "description": "定时清理用户下载的种子、源文件、媒体库文件。",
        "labels": "媒体库",
        "version": "1.1",
        "icon": "clean.png",
        "author": "thsrite",
        "level": 2
    },
    "InvitesSignin": {
        "name": "药丸签到",
        "description": "药丸论坛签到。",
        "labels": "站点",
        "version": "1.4",
        "icon": "invites.png",
        "author": "thsrite",
        "level": 2,
        "v2": true,
        "history": {
            "v1.4": "自定义保留消息天数"
        }
    },
    "PersonMeta": {
        "name": "演职人员刮削",
        "description": "刮削演职人员图片以及中文名称。",
        "labels": "媒体库,刮削",
        "version": "1.4",
        "icon": "actor.png",
        "author": "jxxghp",
        "level": 1,
        "history": {
            "v1.4": "人物图片调整为优先从TMDB获取，避免douban图片CDN加载过慢的问题",
            "v1.3": "修复v1.8.5版本后刮削报错问题"
        }
    },
    "MoviePilotUpdateNotify": {
        "name": "MoviePilot更新推送",
        "description": "MoviePilot推送release更新通知、自动重启。",
        "labels": "消息通知,自动更新",
        "version": "1.4",
        "icon": "Moviepilot_A.png",
        "author": "thsrite",
        "level": 1,
        "history": {
            "v1.4": "兼容更新内容带版本号的情况",
            "v1.3": "增加前端版本更新检查，需要主程序升级至v1.8.4+版本"
        }
    },
    "CloudDiskDel": {
        "name": "云盘文件删除",
        "description": "媒体库删除strm文件后同步删除云盘资源。",
        "labels": "媒体库",
        "version": "1.3",
        "icon": "clouddisk.png",
        "author": "thsrite",
        "level": 1
    },
    "BarkMsg": {
        "name": "Bark消息推送",
        "description": "支持使用Bark发送消息通知。",
        "labels": "消息通知",
        "version": "1.1",
        "icon": "Bark_A.png",
        "author": "jxxghp",
        "level": 1,
        "v2": true
    },
    "PushDeerMsg": {
        "name": "PushDeer消息推送",
        "description": "支持使用PushDeer发送消息通知。",
        "labels": "消息通知",
        "version": "1.1",
        "icon": "pushdeer.png",
        "author": "jxxghp",
        "level": 1,
        "v2": true
    },
    "ConfigCenter": {
        "name": "配置中心",
        "description": "快速调整部分系统设定。",
        "labels": "系统设置",
        "version": "2.6",
        "icon": "setting.png",
        "author": "jxxghp",
        "level": 1,
        "history": {
            "v2.6": "支持DOH相关配置项",
            "v2.5": "增加Github加速服务器设置项"
        }
    },
    "WorkWechatMsg": {
        "name": "企微机器人消息推送",
        "description": "支持使用企业微信群聊机器人发送消息通知。",
        "labels": "消息通知",
        "version": "1.0",
        "icon": "Wecom_A.png",
        "author": "叮叮当",
        "level": 1,
        "v2": true
    },
    "EpisodeGroupMeta": {
        "name": "TMDB剧集组刮削",
        "description": "从TMDB剧集组刮削季集的实际顺序。",
        "labels": "刮削",
        "version": "2.6",
        "icon": "Element_A.png",
        "author": "叮叮当",
        "level": 1,
        "v2": true,
        "history": {
            "v2.6": "修复无法获取媒体库中季0的问题",
            "v2.5": "修复当媒体服务器中剧集的季不完整时会中断的问题",
            "v2.3": "修复v2版本无法读取媒体库的问题",
            "v2.2": "修复v2版本无法读取数据的问题",
            "v2.1": "增加发送通知提醒选择剧集组",
            "v2.0": "增加手动选择剧集组的功能"
        }
    },
    "CustomIndexer": {
        "name": "自定义索引站点",
        "description": "修改或扩展内建索引器支持的站点。",
        "labels": "站点",
        "version": "1.0",
        "icon": "spider.png",
        "author": "jxxghp",
        "level": 1,
        "v2": true
    },
    "FFmpegThumb": {
        "name": "FFmpeg缩略图",
        "description": "TheMovieDb没有背景图片时使用FFmpeg截取视频文件缩略图",
        "labels": "刮削",
        "version": "1.2",
        "icon": "ffmpeg.png",
        "author": "jxxghp",
        "level": 1
    },
    "PushPlusMsg": {
        "name": "PushPlus消息推送",
        "description": "支持使用PushPlus发送消息通知。",
        "labels": "消息通知",
        "version": "1.0",
        "icon": "Pushplus_A.png",
        "author": "cheng",
        "level": 1,
        "v2": true
    },
    "DownloadSiteTag": {
        "name": "下载任务分类与标签",
        "description": "自动给下载任务分类与打站点标签、剧集名称标签",
        "labels": "下载管理",
        "version": "2.1",
        "icon": "Youtube-dl_B.png",
        "author": "叮叮当",
        "level": 1,
        "history": {
            "v2.1": "修复错误的TmdbHelper模块引用"
        }
    },
    "RemoveLink": {
        "name": "清理硬链接",
        "description": "监控目录内文件被删除时，同步删除监控目录内所有和它硬链接的文件",
        "labels": "文件整理",
        "version": "2.2",
        "icon": "Ombi_A.png",
        "author": "DzAvril",
        "level": 1,
        "v2": true,
        "history": {
            "v2.2": "修复直接删除文件夹导致的插件崩溃的bug",
            "v2.1": "联动删除历史记录",
            "v2.0": "联动删除种子，需安装插件[下载器助手]并打开监听源文件事件",
            "v1.9": "增加清理刮削文件功能（beta）",
            "v1.8": "增加清理空目录功能（beta）",
            "v1.7": "修复因未监测重命名事件导致的清理硬链接失败的问题",
            "v1.6": "提升插件性能"
        }
    },
    "LinkMonitor": {
        "name": "实时硬链接",
        "description": "监控目录文件变化，实时硬链接。",
        "labels": "文件整理",
        "version": "1.6",
        "icon": "Linkace_C.png",
        "author": "jxxghp",
        "level": 1,
        "v2": true,
        "history": {
            "v1.6": "增强API安全性"
        }
    },
    "CategoryEditor": {
        "name": "二级分类策略",
        "description": "编辑下载目录和媒体库目录的二级分类规则。",
        "labels": "文件整理",
        "version": "1.2",
        "icon": "Bookstack_A.png",
        "author": "jxxghp",
        "level": 1,
        "v2": true
    },
    "RemoteIdentifiers": {
        "name": "共享识别词",
        "description": "从Github、Etherpad等远程文件中获取共享识别词并应用。",
        "labels": "识别",
        "version": "2.2",
        "icon": "words.png",
        "author": "honue",
        "level": 1,
        "v2": true
    },
    "NeoDBSync": {
        "name": "NeoDB 想看",
        "description": "同步 NeoDB 想看条目，自动添加订阅。",
        "labels": "订阅",
        "version": "1.1",
        "icon": "NeoDB.jpeg",
        "author": "hcplantern",
        "level": 1,
        "v2": true,
        "history": {
            "v1.1": "直接添加订阅，不提前进行搜索下载"
        }
    },
    "PlayletCategory": {
        "name": "短剧自动分类",
        "description": "网络短剧自动整理到独立的分类目录。",
        "labels": "文件整理",
        "version": "2.0",
        "icon": "Amule_A.png",
        "author": "jxxghp",
        "level": 1,
        "history": {
            "v2.0": "适配新的目录结构变化，短剧分类名称调整为配置目录路径，升级后需要重新调整设置后才能使用。"
        }
    },
    "DiagParamAdjust": {
        "name": "诊断参数调整",
        "description": "Emby专用插件|暂时性解决emby字幕偏移问题，需要emby安装Diagnostics插件。",
        "labels": "Emby",
        "version": "1.3",
        "icon": "Gatus_A.png",
        "author": "jeblove",
        "level": 1
    },
    "QbCommand": {
        "name": "QB远程操作",
        "description": "通过定时任务或交互命令远程操作QB暂停/开始/限速等。",
        "labels": "下载管理,Qbittorrent",
        "version": "1.5",
        "icon": "Qbittorrent_A.png",
        "author": "DzAvril",
        "level": 1,
        "history": {
            "v1.5": "可选特定路径下的做种不会被暂停",
            "v1.4": "可选某些站点不再做种（暂停做种后不会被恢复）"
        }
    },
    "TrCommand": {
        "name": "TR远程操作",
        "description": "通过定时任务或交互命令远程操作TR暂停/开始/限速等。",
        "labels": "下载管理,Transmission",
        "version": "1.1",
        "icon": "Transmission_A.png",
        "author": "Hoey",
        "level": 1
    },
    "IpDetect": {
        "name": "本地IP检测",
        "description": "如果QB、TR等服务在本地部署，当本地IP改变时自动修改其Server IP。",
        "labels": "系统设置",
        "version": "1.1",
        "icon": "ipAddress.png",
        "author": "DzAvril",
        "level": 1,
        "v2": true
    },
    "TrackerEditor": {
        "name": "Tracker替换",
        "description": "批量替换种子tracker，支持周期性巡检（如为TR，仅支持4.0以上版本）。",
        "labels": "做种",
        "version": "1.5",
        "icon": "trackereditor_A.png",
        "author": "honue",
        "level": 1,
        "v2": true
    },
    "ContractCheck": {
        "name": "契约检查",
        "description": "定时检查保种契约达成情况。",
        "labels": "做种",
        "version": "1.4",
        "icon": "contract.png",
        "author": "DzAvril",
        "level": 1,
        "history": {
            "v1.4": "支持仪表板组件显示",
            "v1.3": "修复观众做种数据异常问题",
            "v1.2": "修复契约检查无数据返回的问题"
        },
        "v2": true
    },
    "FeiShuMsg": {
        "name": "飞书机器人消息通知",
        "description": "支持使用飞书群聊机器人发送消息通知。",
        "labels": "消息通知",
        "version": "1.0",
        "icon": "FeiShu_A.png",
        "author": "InfinityPacer",
        "level": 2,
        "v2": true
    },
    "IyuuAuth": {
        "name": "IYUU站点绑定",
        "description": "为IYUU账号绑定认证站点，以便用于用户认证和辅种。",
        "labels": "IYUU",
        "version": "1.1",
        "icon": "Iyuu_A.png",
        "author": "jxxghp",
        "level": 1,
        "v2": true,
        "history": {
            "v1.1": "修复IYUU站点绑定失败问题"
        }
    },
    "NtfyMsg": {
        "name": "ntfy消息推送",
        "description": "支持使用ntfy发送消息通知。",
        "labels": "消息通知",
        "version": "1.0",
        "icon": "Ntfy_A.png",
        "author": "lethargicScribe",
        "level": 1,
        "v2": true
    },
    "TmdbWallpaper": {
        "name": "登录壁纸本地化",
        "description": "将MoviePilot的登录壁纸下载到本地。",
        "labels": "工具",
        "version": "1.2",
        "icon": "Macos_Sierra.png",
        "author": "jxxghp",
        "level": 1,
        "v2": true,
        "history": {
            "v1.2": "一次性下载多张壁纸",
            "v1.1": "修复下载Bing每日壁纸时文件名错乱的问题"
        }
    },
    "MPServerStatus": {
        "name": "MoviePilot服务器监控",
        "description": "在仪表板中实时显示MoviePilot公共服务器状态。",
        "labels": "仪表板",
        "version": "1.1",
        "icon": "Duplicati_A.png",
        "author": "jxxghp",
        "level": 1,
        "v2": true,
        "history": {
            "v1.1": "增加详情界面显示"
        }
    },
    "CleanInvalidSeed": {
        "name": "清理QB无效做种",
        "description": "清理已经被站点删除的种子及对应源文件，仅支持QB",
        "labels": "Qbittorrent",
        "version": "2.2",
        "icon": "clean_a.png",
        "author": "DzAvril",
        "level": 1,
        "history": {
            "v2.2": "支持仅标记模式",
            "v2.1": "1. 修复删除无效做种没有tg通知的问题。2. 检测未工作做种排除已暂停做种",
            "v2.0": "修复检测不到无效做种的bug",
            "v1.9": "增加自定义需删除做种的tracker的错误信息",
            "v1.8": "增加远程命令切换全量通知；修复bug",
            "v1.7": "修复因消息内容包含'_'导致telegram API调用失败的问题",
            "v1.6": "修复当种子有多个标签时，通过标签过滤不删除种子会失效的问题",
            "v1.5": "1. 增加通过分类、标签过滤不删除种子功能；2. 全量通知提供更多信息",
            "v1.4": "修复插件功能失效的问题",
            "v1.3": "1. 增加远程命令 2. 根据tracker error_message字段进行过滤,避免误删",
            "v1.2": "修复配置页空白的问题",
            "v1.1": "更新使用说明，以防使用不当误删文件",
            "v1.0": "定时清理已经被站点删除的种子及对应源文件"
        }
    },
    "TrendingShow": {
        "name": "流行趋势轮播",
        "description": "在仪表板中显示流行趋势海报轮播图。",
        "labels": "仪表板",
        "version": "1.3",
        "icon": "TrendingShow.jpg",
        "author": "jxxghp",
        "level": 1,
        "v2": true,
        "history": {
            "v1.3": "调整组件大小",
            "v1.2": "不同屏幕大小，支持分开设置"
        }
    },
    "DailyWord": {
        "name": "每日一言",
        "description": "在仪表板中显示每日一言卡片。",
        "labels": "仪表板",
        "version": "1.1",
        "icon": "Calibre_B.png",
        "author": "jxxghp",
        "level": 1,
        "v2": true
    },
    "ZvideoHelper": {
        "name": "极影视助手",
        "description": "极影视功能扩展",
        "labels": "媒体库",
        "version": "1.4",
        "icon": "zvideo.png",
        "author": "DzAvril",
        "level": 1,
        "v2": true,
        "history": {
            "v1.4": "修复请求失败后返回值数量不正确的问题",
            "v1.3": "降低对豆瓣接口的请求频率",
            "v1.2": "修复无法获取豆瓣评分的问题",
            "v1.1": "支持将极影视评分修改为豆瓣评分",
            "v1.0": "同步极影视在看/已看状态到豆瓣"
        }
    },
<<<<<<< HEAD
    "MqttPush": {
        "name": "MQTT消息推送",
        "description": "支持使用MQTT发送消息通知。",
        "labels": "消息通知",
        "version": "1.0",
        "icon": "Mosquitto_A.png",
        "author": "blacklips",
        "level": 1
=======
    "DingdingMsg": {
        "name": "钉钉机器人",
        "description": "支持使用钉钉机器人发送消息通知。",
        "labels": "消息通知,钉钉机器人",
        "version": "1.12",
        "icon": "Dingding_A.png",
        "author": "nnlegenda",
        "level": 1,
        "v2": true
    },
    "DynamicWeChat": {
        "name": "动态企微可信IP",
        "description": "修改企微应用可信IP，支持Srever酱等第三方通知。验证码以？结尾发送到企业微信应用",
        "labels": "消息通知",
        "version": "1.6.0",
        "icon": "Wecom_A.png",
        "author": "RamenRa",
        "level": 2,
        "v2": true,
        "history": {
            "v1.6.0": "忽略因网络波动导致获取ip错误。自定义的类合并为helper.py。后续核心功能没问题将不再更新",
            "v1.5.2": "可以从指定url获取ip,修复不使用cc时cookie失效过快，v1可配置第三方为备用通知，server酱可以将文本发送到server3,二维码给服务号",
            "v1.5.1": "修复v2微信通知，可以指定微信通知ID",
            "v1.5.0": "支持企微应用通知和第Serve酱等第三方推送。按要求修改插件名称",
            "v1.4.1": "完善面板说明",
            "v1.4.0": "修复强制更改IP时配置面板延时过长的问题。庆祝v2进入正式版，显示了一个没用的参数"
        }
    },
    "SyncCookieCloud": {
        "name": "同步CookieCloud",
        "description": "同步MoviePilot站点Cookie到本地CookieCloud。",
        "labels": "站点",
        "version": "1.4",
        "icon": "Cookiecloud_A.png",
        "author": "thsrite",
        "level": 1,
        "history": {
            "v1.4": "调整逻辑，修复问题",
            "v1.3": "感谢MidnightShake共享代码（同步时保留MoviePilot不匹配站点的cookie）",
            "v1.2": "同步到本地CookieCloud",
            "v1.1": "修复CookieCloud覆盖到浏览器",
            "v1.0": "同步MoviePilot站点Cookie到CookieCloud"
        }
    },
    "BangumiColl": {
        "name": "Bangumi收藏订阅",
        "description": "Bangumi用户收藏添加到订阅",
        "labels": "订阅",
        "version": "1.5.2",
        "icon": "bangumi_b.png",
        "author": "Attente",
        "level": 1,
        "v2": true,
        "history": {
            "v1.5.2": "修复定时任务未正确注册的问题",
            "v1.5.1": "修复季度信息未传递的问题. 新增站点列表同步删除",
            "v1.5": "修复总集数会同步TMDB变动的问题,增加开关选项"
        }
    },
    "IyuuMsg": {
        "name": "IYUU消息推送",
        "description": "支持使用IYUU发送消息通知。",
        "labels": "消息通知,IYUU",
        "version": "1.3",
        "icon": "Iyuu_A.png",
        "author": "jxxghp",
        "level": 1,
        "v2": true,
        "history": {
            "v1.3": "消息限流发送，以缓解IYUU服务器压力"
        }
>>>>>>> 9a30e08b
    }
}<|MERGE_RESOLUTION|>--- conflicted
+++ resolved
@@ -851,7 +851,6 @@
             "v1.0": "同步极影视在看/已看状态到豆瓣"
         }
     },
-<<<<<<< HEAD
     "MqttPush": {
         "name": "MQTT消息推送",
         "description": "支持使用MQTT发送消息通知。",
@@ -860,7 +859,7 @@
         "icon": "Mosquitto_A.png",
         "author": "blacklips",
         "level": 1
-=======
+    },
     "DingdingMsg": {
         "name": "钉钉机器人",
         "description": "支持使用钉钉机器人发送消息通知。",
@@ -932,6 +931,5 @@
         "history": {
             "v1.3": "消息限流发送，以缓解IYUU服务器压力"
         }
->>>>>>> 9a30e08b
     }
 }
--- conflicted
+++ resolved
@@ -23,12 +23,8 @@
         "level": 2,
         "v2": true,
         "history": {
-<<<<<<< HEAD
             "v1.7": "重构目录遍历逻辑",
-            "v1.6.1": "DFS改为层级并行",
-=======
             "v1.6.1": "BFS改为层级并行",
->>>>>>> bbdd3ff6
             "v1.6": "增加目录遍历深度和模式设置",
             "v1.5.1": "部分逻辑解耦",
             "v1.5": "加快扫库速度",
